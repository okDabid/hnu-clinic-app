"use client";

import { useEffect, useState } from "react";
import orderBy from "lodash/orderBy";
import { signOut } from "next-auth/react";
import Link from "next/link";
import { toast } from "sonner";
import { Eye, EyeOff } from "lucide-react";

import {
    Menu,
    X,
    Users,
    Package,
    Home,
    Loader2,
    Ban,
    CheckCircle2,
    Search,
    ClipboardList,
    Pill,
} from "lucide-react";

import { Button } from "@/components/ui/button";
import { Input } from "@/components/ui/input";
import { Label } from "@/components/ui/label";
import {
    Card,
    CardHeader,
    CardTitle,
    CardContent,
} from "@/components/ui/card";
import {
    Table,
    TableBody,
    TableCell,
    TableHead,
    TableHeader,
    TableRow,
} from "@/components/ui/table";
import { Badge } from "@/components/ui/badge";
import {
    AlertDialog,
    AlertDialogAction,
    AlertDialogCancel,
    AlertDialogContent,
    AlertDialogDescription,
    AlertDialogFooter,
    AlertDialogHeader,
    AlertDialogTitle,
    AlertDialogTrigger,
} from "@/components/ui/alert-dialog";
import {
    Select,
    SelectContent,
    SelectItem,
    SelectTrigger,
    SelectValue,
} from "@/components/ui/select";
import {
    DropdownMenu,
    DropdownMenuContent,
    DropdownMenuItem,
    DropdownMenuTrigger,
} from "@/components/ui/dropdown-menu";
import { Separator } from "@/components/ui/separator";

import { Cog } from "lucide-react";
import {
    Dialog,
    DialogContent,
    DialogDescription,
    DialogFooter,
    DialogHeader,
    DialogTitle,
    DialogTrigger,
} from "@/components/ui/dialog";

// 🔹 Types aligned with API
type User = {
    user_id: string;
    accountId: string;
    role: string;
    status: "Active" | "Inactive";
    fullName: string;
};

type CreateUserPayload = {
    role: string;
    fname: string;
    mname?: string | null;
    lname: string;
    date_of_birth: string;
    gender: "Male" | "Female";
    employee_id?: string | null;
    student_id?: string | null;
    school_id?: string | null;
    patientType?: "student" | "employee" | null;
};

type CreateUserResponse = {
    id?: string;
    password?: string;
    error?: string;
};

type Profile = {
    user_id: string;
    username: string;
    role: string;
    status: "Active" | "Inactive";
    fname: string;
    mname?: string | null;
    lname: string;
    date_of_birth?: string;
    contactno?: string | null;
    address?: string | null;
    bloodtype?: string | null;
    allergies?: string | null;
    medical_cond?: string | null;
    emergencyco_name?: string | null;
    emergencyco_num?: string | null;
    emergencyco_relation?: string | null;
};

export default function NurseAccountsPage() {
    const [users, setUsers] = useState<User[]>([]);
    const [search, setSearch] = useState("");
    const [loading, setLoading] = useState(false);

    const [role, setRole] = useState("");
    const [gender, setGender] = useState<"Male" | "Female" | "">("");
    const [patientType, setPatientType] = useState<"student" | "employee" | "">("");

    const [profile, setProfile] = useState<Profile | null>(null);
    const [profileLoading, setProfileLoading] = useState(false);

    const [menuOpen] = useState(false);

    const [showCurrent, setShowCurrent] = useState(false);
    const [showNew, setShowNew] = useState(false);
    const [showConfirm, setShowConfirm] = useState(false);

    const [currentPage, setCurrentPage] = useState(1);

    const [passwordLoading, setPasswordLoading] = useState(false);
    const [passwordErrors, setPasswordErrors] = useState<string[]>([]);
    const [passwordMessage, setPasswordMessage] = useState<string | null>(null);

    const [isLoggingOut, setIsLoggingOut] = useState(false);

    async function handleLogout() {
        try {
            setIsLoggingOut(true);
            await signOut({ callbackUrl: "/login?logout=success" });
        } finally {
            setIsLoggingOut(false);
        }
    }

    // 🔹 Fetch users
    async function loadUsers() {
        try {
            const res = await fetch("/api/nurse/accounts", { cache: "no-store" });
            const data = await res.json();

            const sorted = orderBy(
                data,
                [
                    (u) => u.role,
                    (u) => {
                        const n = parseInt(u.user_id, 10);
                        return isNaN(n) ? u.user_id : n;
                    },
                ],
                ["asc", "asc"]
            );

            setUsers(sorted);
        } catch {
            toast.error("Failed to load users", { position: "top-center" });
        }
    }

    // 🔹 Fetch own profile
    async function loadProfile() {
        try {
            const res = await fetch("/api/nurse/accounts/me", { cache: "no-store" });
            const data = await res.json();
            if (data.error) {
                toast.error(data.error);
            } else {
                setProfile({
                    user_id: data.accountId,
                    username: data.username,
                    role: data.role,
                    status: data.status,
                    fname: data.profile?.fname || "",
                    mname: data.profile?.mname || "",
                    lname: data.profile?.lname || "",
                    date_of_birth: data.profile?.date_of_birth || "",
                    contactno: data.profile?.contactno || "",
                    address: data.profile?.address || "",
                    bloodtype: data.profile?.bloodtype || "",
                    allergies: data.profile?.allergies || "",
                    medical_cond: data.profile?.medical_cond || "",
                    emergencyco_name: data.profile?.emergencyco_name || "",
                    emergencyco_num: data.profile?.emergencyco_num || "",
                    emergencyco_relation: data.profile?.emergencyco_relation || "",
                });
            }
        } catch {
            toast.error("Failed to load profile");
        }
    }

    useEffect(() => {
        loadUsers();
        loadProfile();
    }, []);

    const filteredUsers = users.filter(
        (u) =>
            u.user_id.toLowerCase().includes(search.toLowerCase()) ||
            u.role.toLowerCase().includes(search.toLowerCase()) ||
            u.fullName.toLowerCase().includes(search.toLowerCase())
    );

    // 🔹 Create user
    async function handleSubmit(e: React.FormEvent<HTMLFormElement>) {
        e.preventDefault();
        const formData = new FormData(e.currentTarget);

        const payload: CreateUserPayload = {
            role,
            fname: formData.get("fname") as string,
            mname: formData.get("mname") as string,
            lname: formData.get("lname") as string,
            date_of_birth: formData.get("date_of_birth") as string,
            gender: gender as "Male" | "Female",
            employee_id:
                role === "NURSE" ||
                    role === "DOCTOR" ||
                    (role === "PATIENT" && patientType === "employee")
                    ? (formData.get("employee_id") as string)
                    : null,
            student_id:
                role === "PATIENT" && patientType === "student"
                    ? (formData.get("student_id") as string)
                    : null,
            school_id: role === "SCHOLAR" ? (formData.get("school_id") as string) : null,
            patientType: patientType || null,
        };

        try {
            setLoading(true);
            const res = await fetch("/api/nurse/accounts", {
                method: "POST",
                body: JSON.stringify(payload),
                headers: { "Content-Type": "application/json" },
            });
            const data: CreateUserResponse = await res.json();

            if (data.error) {
                toast.error(data.error, { position: "top-center" });
            } else {
                toast.success(
                    <div className="text-left space-y-1">
                        <p className="font-semibold text-green-700">Account Created!</p>
                        <p>
                            <span className="font-medium">ID:</span>{" "}
                            <span className="text-green-800">{data.id}</span>
                        </p>
                        <p>
                            <span className="font-medium">Password:</span>{" "}
                            <span className="text-green-800">{data.password}</span>
                        </p>
                    </div>,
                    { position: "top-center", duration: 6000 }
                );
                loadUsers();
            }
        } catch {
            toast.error("Something went wrong. Please try again.", {
                position: "top-center",
            });
        } finally {
            setLoading(false);
        }
    }

    // 🔹 Update own profile
    async function handleProfileUpdate(e: React.FormEvent<HTMLFormElement>) {
        e.preventDefault();
        try {
            setProfileLoading(true);
            const res = await fetch("/api/nurse/accounts/me", {
                method: "PUT",
                body: JSON.stringify({ profile }),
                headers: { "Content-Type": "application/json" },
            });
            const data = await res.json();
            if (data.error) {
                toast.error(data.error);
            } else {
                toast.success("Profile updated!");
                loadProfile();
            }
        } catch {
            toast.error("Failed to update profile");
        } finally {
            setProfileLoading(false);
        }
    }

    // 🔹 Toggle status
    async function handleToggle(user_id: string, current: "Active" | "Inactive") {
        const newStatus = current === "Active" ? "Inactive" : "Active";
        try {
            await fetch("/api/nurse/accounts", {
                method: "PUT",
                body: JSON.stringify({ user_id, newStatus }),
                headers: { "Content-Type": "application/json" },
            });
            toast.success(`User ${newStatus}`, { position: "top-center" });
            loadUsers();
        } catch {
            toast.error("Failed to update user status", { position: "top-center" });
        }
    }

    return (
        <div className="flex flex-col md:flex-row min-h-screen bg-green-50">
            {/* Sidebar */}
            <aside className="hidden md:flex w-64 flex-col bg-white shadow-lg p-6">
                <h1 className="text-2xl font-bold text-green-600 mb-8">HNU Clinic</h1>
                <nav className="flex flex-col gap-4 text-gray-700">
                    <Link href="/nurse" className="flex items-center gap-2 hover:text-green-600">
                        <Home className="h-5 w-5" /> Dashboard
                    </Link>
                    <Link href="/nurse/accounts" className="flex items-center gap-2 text-green-600 font-semibold">
                        <Users className="h-5 w-5" /> Accounts
                    </Link>
                    <Link href="/nurse/inventory" className="flex items-center gap-2 hover:text-green-600">
                        <Package className="h-5 w-5" /> Inventory
                    </Link>
                    <Link href="/nurse/clinic" className="flex items-center gap-2 hover:text-green-600">
                        <ClipboardList className="h-5 w-5" /> Clinic
                    </Link>
                    <Link href="/nurse/dispense" className="flex items-center gap-2 hover:text-green-600">
                        <Pill className="h-5 w-5" /> Dispense
                    </Link>
                    <Link href="/nurse/records" className="flex items-center gap-2 hover:text-green-600">
                        <ClipboardList className="h-5 w-5" /> Records
                    </Link>
                </nav>
                <Separator className="my-6" />
                <Button
                    variant="default"
                    className="bg-green-600 hover:bg-green-700 flex items-center gap-2"
                    onClick={handleLogout}
                    disabled={isLoggingOut}
                >
                    {isLoggingOut ? (
                        <>
                            <Loader2 className="h-4 w-4 animate-spin" />
                            Logging out...
                        </>
                    ) : (
                        "Logout"
                    )}
                </Button>
            </aside>

            {/* Main Content */}
            <main className="flex-1 w-full overflow-x-hidden flex flex-col">
                {/* Header */}
                <header className="w-full bg-white shadow px-4 sm:px-6 py-3 sm:py-4 flex items-center justify-between sticky top-0 z-40">
                    <h2 className="text-lg sm:text-xl font-bold text-green-600">Accounts Management</h2>

                    {/* Mobile Menu */}
                    <div className="md:hidden">
                        <DropdownMenu>
                            <DropdownMenuTrigger asChild>
                                <Button variant="outline" size="sm">
                                    {menuOpen ? <X className="w-5 h-5" /> : <Menu className="w-5 h-5" />}
                                </Button>
                            </DropdownMenuTrigger>
                            <DropdownMenuContent align="end">
                                <DropdownMenuItem asChild><Link href="/nurse">Dashboard</Link></DropdownMenuItem>
                                <DropdownMenuItem asChild><Link href="/nurse/accounts">Accounts</Link></DropdownMenuItem>
                                <DropdownMenuItem asChild><Link href="/nurse/inventory">Inventory</Link></DropdownMenuItem>
                                <DropdownMenuItem asChild><Link href="/nurse/clinic">Clinic</Link></DropdownMenuItem>
                                <DropdownMenuItem asChild><Link href="/nurse/dispense">Dispensed</Link></DropdownMenuItem>
                                <DropdownMenuItem asChild><Link href="/nurse/records">Records</Link></DropdownMenuItem>
                                <DropdownMenuItem onClick={() => signOut({ callbackUrl: "/login?logout=success" })}>
                                    Logout
                                </DropdownMenuItem>
                            </DropdownMenuContent>
                        </DropdownMenu>
                    </div>
                </header>

                {/* Sections */}
                <section className="px-4 sm:px-6 py-6 sm:py-8 space-y-10 w-full max-w-6xl mx-auto">
                    {/* My Account */}
                    {profile && (
<<<<<<< HEAD
                        <Card className="rounded-2xl shadow-lg hover:shadow-xl transition">
                            <CardHeader className="border-b flex flex-col sm:flex-row sm:items-center sm:justify-between gap-3">
=======
                        <Card className="rounded-2xl shadow-lg hover:shadow-xl transition mb-10">
                            <CardHeader className="border-b flex sm:items-center sm:justify-between gap-3">
>>>>>>> 1430eff2
                                <CardTitle className="text-xl sm:text-2xl font-bold text-green-600">
                                    My Account
                                </CardTitle>

                                {/* Password Update Dialog */}
                                <Dialog
                                    onOpenChange={(open) => {
                                        if (!open) {
                                            setPasswordErrors([]);
                                            setPasswordMessage(null);
                                            setPasswordLoading(false);
                                            document
                                                .querySelectorAll<HTMLInputElement>(
                                                    'input[name="oldPassword"], input[name="newPassword"], input[name="confirmPassword"]'
                                                )
                                                .forEach((input) => (input.value = ""));
                                        }
                                    }}
                                >
                                    <DialogTrigger asChild>
                                        <Button variant="outline" size="icon" className="hover:bg-green-50">
                                            <Cog className="h-5 w-5 text-green-600" />
                                        </Button>
                                    </DialogTrigger>

                                    <DialogContent className="w-[95%] max-w-sm sm:max-w-md lg:max-w-lg rounded-xl">
                                        <DialogHeader>
                                            <DialogTitle className="text-lg sm:text-xl">Update Password</DialogTitle>
                                            <DialogDescription className="text-sm sm:text-base">
                                                Change your account password securely. Enter your current password and set a new one.
                                            </DialogDescription>
                                        </DialogHeader>

                                        <form
                                            onSubmit={async (e) => {
                                                e.preventDefault();
                                                const form = e.currentTarget;
                                                const oldPassword = (form.elements.namedItem("oldPassword") as HTMLInputElement).value;
                                                const newPassword = (form.elements.namedItem("newPassword") as HTMLInputElement).value;
                                                const confirmPassword = (form.elements.namedItem("confirmPassword") as HTMLInputElement).value;

                                                const errors: string[] = [];
                                                if (newPassword.length < 8) errors.push("Password must be at least 8 characters.");
                                                if (!/[a-z]/.test(newPassword)) errors.push("Must contain a lowercase letter.");
                                                if (!/[A-Z]/.test(newPassword)) errors.push("Must contain an uppercase letter.");
                                                if (!/\d/.test(newPassword)) errors.push("Must contain a number.");
                                                if (!/[^\w\s]/.test(newPassword)) errors.push("Must contain a symbol.");
                                                if (newPassword !== confirmPassword) errors.push("Passwords do not match.");

                                                if (errors.length > 0) {
                                                    setPasswordErrors(errors);
                                                    return;
                                                }

                                                try {
                                                    setPasswordLoading(true);
                                                    const res = await fetch("/api/nurse/accounts/password", {
                                                        method: "PUT",
                                                        headers: { "Content-Type": "application/json" },
                                                        body: JSON.stringify({ oldPassword, newPassword }),
                                                    });

                                                    const data = await res.json();
                                                    if (data.error) {
                                                        setPasswordErrors([data.error]);
                                                    } else {
                                                        setPasswordMessage("Password updated successfully!");
                                                        toast.success("Password updated successfully!");
                                                        form.reset();
                                                    }
                                                } catch {
                                                    setPasswordErrors(["Failed to update password. Please try again."]);
                                                } finally {
                                                    setPasswordLoading(false);
                                                }
                                            }}
                                            className="space-y-4"
                                        >
                                            {/* Current Password */}
                                            <div className="flex flex-col space-y-2">
                                                <Label>Current Password</Label>
                                                <div className="relative">
                                                    <Input type={showCurrent ? "text" : "password"} name="oldPassword" required className="pr-10" />
                                                    <Button
                                                        type="button"
                                                        variant="ghost"
                                                        size="icon"
                                                        onClick={() => setShowCurrent(!showCurrent)}
                                                        className="absolute right-1 top-1/2 -translate-y-1/2 hover:bg-transparent"
                                                    >
                                                        {showCurrent ? <EyeOff className="h-5 w-5 text-gray-500" /> : <Eye className="h-5 w-5 text-gray-500" />}
                                                    </Button>
                                                </div>
                                            </div>

                                            {/* New Password */}
                                            <div className="flex flex-col space-y-2">
                                                <Label>New Password</Label>
                                                <div className="relative">
                                                    <Input
                                                        type={showNew ? "text" : "password"}
                                                        name="newPassword"
                                                        required
                                                        className="pr-10"
                                                        onChange={(e) => {
                                                            const val = e.target.value;
                                                            const errors: string[] = [];
                                                            if (val.length < 8) errors.push("Password must be at least 8 characters.");
                                                            if (!/[a-z]/.test(val)) errors.push("Must contain a lowercase letter.");
                                                            if (!/[A-Z]/.test(val)) errors.push("Must contain an uppercase letter.");
                                                            if (!/\d/.test(val)) errors.push("Must contain a number.");
                                                            if (!/[^\w\s]/.test(val)) errors.push("Must contain a symbol.");
                                                            setPasswordErrors(errors);
                                                        }}
                                                    />
                                                    <Button
                                                        type="button"
                                                        variant="ghost"
                                                        size="icon"
                                                        onClick={() => setShowNew(!showNew)}
                                                        className="absolute right-1 top-1/2 -translate-y-1/2 hover:bg-transparent"
                                                    >
                                                        {showNew ? <EyeOff className="h-5 w-5 text-gray-500" /> : <Eye className="h-5 w-5 text-gray-500" />}
                                                    </Button>
                                                </div>
                                            </div>

                                            {/* Confirm Password */}
                                            <div className="flex flex-col space-y-2">
                                                <Label>Confirm New Password</Label>
                                                <div className="relative">
                                                    <Input type={showConfirm ? "text" : "password"} name="confirmPassword" required className="pr-10" />
                                                    <Button
                                                        type="button"
                                                        variant="ghost"
                                                        size="icon"
                                                        onClick={() => setShowConfirm(!showConfirm)}
                                                        className="absolute right-1 top-1/2 -translate-y-1/2 hover:bg-transparent"
                                                    >
                                                        {showConfirm ? <EyeOff className="h-5 w-5 text-gray-500" /> : <Eye className="h-5 w-5 text-gray-500" />}
                                                    </Button>
                                                </div>
                                            </div>

                                            {/* Validation Errors */}
                                            {passwordErrors.length > 0 && (
                                                <ul className="text-sm text-red-600 space-y-1">
                                                    {passwordErrors.map((err, idx) => (
                                                        <li key={idx}>• {err}</li>
                                                    ))}
                                                </ul>
                                            )}

                                            {/* Success Message */}
                                            {passwordMessage && <p className="text-sm text-green-600">{passwordMessage}</p>}

                                            <DialogFooter className="flex flex-col sm:flex-row sm:justify-end gap-3">
                                                <Button
                                                    type="submit"
                                                    className="w-full sm:w-auto bg-green-600 hover:bg-green-700 text-white flex items-center gap-2"
                                                    disabled={passwordLoading}
                                                >
                                                    {passwordLoading && <Loader2 className="h-4 w-4 animate-spin" />}
                                                    {passwordLoading ? "Updating..." : "Update Password"}
                                                </Button>
                                            </DialogFooter>
                                        </form>
                                    </DialogContent>
                                </Dialog>
                            </CardHeader>

                            {/* Profile Form */}
                            <CardContent className="pt-6">
                                <form onSubmit={handleProfileUpdate} className="space-y-6">
                                    <div className="grid grid-cols-1 sm:grid-cols-2 gap-4">
                                        <div><Label>Username</Label><Input value={profile.user_id} disabled /></div>
                                        <div><Label>User ID</Label><Input value={profile.username} disabled /></div>
                                        <div><Label>Role</Label><Input value={profile.role} disabled /></div>
                                        <div><Label>Status</Label><Input value={profile.status} disabled /></div>
                                        <div><Label>Date of Birth</Label><Input value={profile.date_of_birth?.slice(0, 10) || ""} disabled /></div>
                                    </div>

                                    <div className="grid grid-cols-1 sm:grid-cols-3 gap-4">
                                        <div><Label>First Name</Label><Input value={profile.fname} onChange={(e) => setProfile({ ...profile, fname: e.target.value })} /></div>
                                        <div><Label>Middle Name</Label><Input value={profile.mname || ""} onChange={(e) => setProfile({ ...profile, mname: e.target.value })} /></div>
                                        <div><Label>Last Name</Label><Input value={profile.lname} onChange={(e) => setProfile({ ...profile, lname: e.target.value })} /></div>
                                    </div>

                                    <div className="grid grid-cols-1 sm:grid-cols-2 gap-4">
                                        <div><Label>Contact No</Label><Input value={profile.contactno || ""} onChange={(e) => setProfile({ ...profile, contactno: e.target.value })} /></div>
                                        <div><Label>Address</Label><Input value={profile.address || ""} onChange={(e) => setProfile({ ...profile, address: e.target.value })} /></div>
                                    </div>

                                    <div className="grid grid-cols-1 sm:grid-cols-2 gap-4">
                                        <div><Label>Blood Type</Label><Input value={profile.bloodtype || ""} onChange={(e) => setProfile({ ...profile, bloodtype: e.target.value })} /></div>
                                        <div><Label>Allergies</Label><Input value={profile.allergies || ""} onChange={(e) => setProfile({ ...profile, allergies: e.target.value })} /></div>
                                    </div>

                                    <div><Label>Medical Conditions</Label><Input value={profile.medical_cond || ""} onChange={(e) => setProfile({ ...profile, medical_cond: e.target.value })} /></div>

                                    <div className="grid grid-cols-1 sm:grid-cols-3 gap-4">
                                        <div><Label>Emergency Contact Name</Label><Input value={profile.emergencyco_name || ""} onChange={(e) => setProfile({ ...profile, emergencyco_name: e.target.value })} /></div>
                                        <div><Label>Emergency Contact Number</Label><Input value={profile.emergencyco_num || ""} onChange={(e) => setProfile({ ...profile, emergencyco_num: e.target.value })} /></div>
                                        <div><Label>Emergency Contact Relation</Label><Input value={profile.emergencyco_relation || ""} onChange={(e) => setProfile({ ...profile, emergencyco_relation: e.target.value })} /></div>
                                    </div>

                                    <Button
                                        type="submit"
                                        className="w-full sm:w-auto bg-green-600 hover:bg-green-700 text-white text-sm sm:text-base"
                                        disabled={profileLoading}
                                    >
                                        {profileLoading && <Loader2 className="h-5 w-5 animate-spin" />}
                                        {profileLoading ? "Saving..." : "Save Changes"}
                                    </Button>
                                </form>
                            </CardContent>
                        </Card>
                    )}

                    {/* Create User */}
                    <Card className="rounded-2xl shadow-lg hover:shadow-xl transition">
                        <CardHeader className="border-b">
                            <CardTitle className="text-xl sm:text-2xl font-bold text-green-600">Create New User</CardTitle>
                        </CardHeader>
                        <CardContent className="pt-6">
                            <form onSubmit={handleSubmit} className="space-y-6">
                                <div className="space-y-2">
                                    <Label>Role</Label>
                                    <Select value={role} onValueChange={setRole}>
                                        <SelectTrigger><SelectValue placeholder="Select role" /></SelectTrigger>
                                        <SelectContent>
                                            <SelectItem value="SCHOLAR">Working Scholar</SelectItem>
                                            <SelectItem value="NURSE">Nurse</SelectItem>
                                            <SelectItem value="DOCTOR">Doctor</SelectItem>
                                            <SelectItem value="PATIENT">Patient</SelectItem>
                                        </SelectContent>
                                    </Select>
                                </div>

                                {role === "SCHOLAR" && <div className="space-y-2"><Label>School ID</Label><Input name="school_id" required /></div>}
                                {(role === "NURSE" || role === "DOCTOR") && <div className="space-y-2"><Label>Employee ID</Label><Input name="employee_id" required /></div>}

                                {role === "PATIENT" && (
                                    <div className="space-y-2">
                                        <Label>Patient Type</Label>
                                        <Select
                                            value={patientType}
                                            onValueChange={(val) => setPatientType(val as "student" | "employee" | "")}
                                        >
                                            <SelectTrigger><SelectValue placeholder="Select patient type" /></SelectTrigger>
                                            <SelectContent>
                                                <SelectItem value="student">Student</SelectItem>
                                                <SelectItem value="employee">Employee</SelectItem>
                                            </SelectContent>
                                        </Select>
                                    </div>
                                )}

                                {role === "PATIENT" && patientType === "student" && <div className="space-y-2"><Label>Student ID</Label><Input name="student_id" required /></div>}
                                {role === "PATIENT" && patientType === "employee" && <div className="space-y-2"><Label>Employee ID</Label><Input name="employee_id" required /></div>}

                                <div className="grid grid-cols-1 md:grid-cols-3 gap-4">
                                    <div><Label>First Name</Label><Input name="fname" required /></div>
                                    <div><Label>Middle Name</Label><Input name="mname" /></div>
                                    <div><Label>Last Name</Label><Input name="lname" required /></div>
                                </div>

                                <div className="grid grid-cols-1 sm:grid-cols-2 gap-4">
                                    <div><Label>Date of Birth</Label><Input type="date" name="date_of_birth" required /></div>
                                    <div>
                                        <Label>Gender</Label>
                                        <Select value={gender} onValueChange={(val) => setGender(val as "Male" | "Female")}>
                                            <SelectTrigger><SelectValue placeholder="Select gender" /></SelectTrigger>
                                            <SelectContent>
                                                <SelectItem value="Male">Male</SelectItem>
                                                <SelectItem value="Female">Female</SelectItem>
                                            </SelectContent>
                                        </Select>
                                    </div>
                                </div>

                                <Button
                                    type="submit"
                                    className="w-full sm:w-auto bg-green-600 hover:bg-green-700 text-white flex items-center justify-center gap-2"
                                    disabled={loading}
                                >
                                    {loading && <Loader2 className="h-5 w-5 animate-spin" />}
                                    {loading ? "Creating..." : "Create User"}
                                </Button>
                            </form>
                        </CardContent>
                    </Card>

                    {/* Manage Users */}
                    <Card className="rounded-2xl shadow-lg hover:shadow-xl transition flex flex-col">
                        <CardHeader className="flex flex-col md:flex-row md:items-center md:justify-between gap-4">
                            <CardTitle className="text-xl sm:text-2xl font-bold text-green-600">Manage Existing Users</CardTitle>
                            <div className="relative w-full md:w-72">
                                <Search className="absolute left-2 top-2.5 h-4 w-4 text-gray-400" />
                                <Input
                                    placeholder="Search by ID, role, or name..."
                                    value={search}
                                    onChange={(e) => {
                                        setSearch(e.target.value);
                                        setCurrentPage(1);
                                    }}
                                    className="pl-8"
                                />
                            </div>
                        </CardHeader>

                        <CardContent className="flex-1 flex flex-col">
                            <div className="overflow-x-auto w-full">
                                <Table className="min-w-full text-sm">
                                    <TableHeader>
                                        <TableRow>
                                            <TableHead>User ID</TableHead>
                                            <TableHead>Role</TableHead>
                                            <TableHead>Full Name</TableHead>
                                            <TableHead>Status</TableHead>
                                            <TableHead className="text-right">Actions</TableHead>
                                        </TableRow>
                                    </TableHeader>
                                    <TableBody>
                                        {filteredUsers.length > 0 ? (
                                            filteredUsers
                                                .slice((currentPage - 1) * 8, currentPage * 8)
                                                .map((user) => (
                                                    <TableRow key={user.user_id} className="hover:bg-green-50 transition">
                                                        <TableCell className="whitespace-nowrap text-xs sm:text-sm">{user.user_id}</TableCell>
                                                        <TableCell>{user.role}</TableCell>
                                                        <TableCell>{user.fullName}</TableCell>
                                                        <TableCell>
                                                            <Badge
                                                                variant="outline"
                                                                className={`px-3 py-1 ${user.status === "Active"
                                                                    ? "bg-green-100 text-green-700 border-green-200"
                                                                    : "bg-red-100 text-red-700 border-red-200"
                                                                    }`}
                                                            >
                                                                {user.status}
                                                            </Badge>
                                                        </TableCell>
                                                        <TableCell className="text-right">
                                                            <AlertDialog>
                                                                <AlertDialogTrigger asChild>
                                                                    <Button
                                                                        size="sm"
                                                                        variant={user.status === "Active" ? "destructive" : "default"}
                                                                        className="gap-2"
                                                                    >
                                                                        {user.status === "Active" ? (
                                                                            <>
                                                                                <Ban className="h-4 w-4" /> Deactivate
                                                                            </>
                                                                        ) : (
                                                                            <>
                                                                                <CheckCircle2 className="h-4 w-4" /> Activate
                                                                            </>
                                                                        )}
                                                                    </Button>
                                                                </AlertDialogTrigger>
                                                                <AlertDialogContent>
                                                                    <AlertDialogHeader>
                                                                        <AlertDialogTitle>
                                                                            {user.status === "Active" ? "Deactivate user?" : "Activate user?"}
                                                                        </AlertDialogTitle>
                                                                        <AlertDialogDescription>
                                                                            {user.status === "Active"
                                                                                ? "This will prevent the user from signing in until reactivated."
                                                                                : "This will allow the user to sign in and use the system."}
                                                                        </AlertDialogDescription>
                                                                    </AlertDialogHeader>
                                                                    <AlertDialogFooter>
                                                                        <AlertDialogCancel>Cancel</AlertDialogCancel>
                                                                        <AlertDialogAction
                                                                            className={
                                                                                user.status === "Active"
                                                                                    ? "bg-red-600 hover:bg-red-700"
                                                                                    : "bg-green-600 hover:bg-green-700"
                                                                            }
                                                                            onClick={() => handleToggle(user.accountId, user.status)}
                                                                        >
                                                                            {user.status === "Active" ? "Confirm Deactivate" : "Confirm Activate"}
                                                                        </AlertDialogAction>
                                                                    </AlertDialogFooter>
                                                                </AlertDialogContent>
                                                            </AlertDialog>
                                                        </TableCell>
                                                    </TableRow>
                                                ))
                                        ) : (
                                            <TableRow>
                                                <TableCell colSpan={5} className="text-center text-gray-500 py-6">
                                                    No users found
                                                </TableCell>
                                            </TableRow>
                                        )}
                                    </TableBody>
                                </Table>
                            </div>

                            {/* Pagination */}
                            <div className="flex justify-between items-center mt-4 pt-4 border-t text-sm sm:text-base">
                                <Button
                                    variant="outline"
                                    size="sm"
                                    onClick={() => setCurrentPage((prev) => Math.max(prev - 1, 1))}
                                    disabled={currentPage === 1}
                                >
                                    Previous
                                </Button>
                                <span className="text-gray-600">
                                    Page {currentPage} of {Math.ceil(filteredUsers.length / 8) || 1}
                                </span>
                                <Button
                                    variant="outline"
                                    size="sm"
                                    onClick={() => setCurrentPage((prev) => Math.min(prev + 1, Math.ceil(filteredUsers.length / 8)))}
                                    disabled={currentPage === Math.ceil(filteredUsers.length / 8) || filteredUsers.length === 0}
                                >
                                    Next
                                </Button>
                            </div>
                        </CardContent>
                    </Card>
                </section>

                {/* Footer */}
                <footer className="bg-white py-6 text-center text-gray-600 mt-auto text-sm sm:text-base">
                    © {new Date().getFullYear()} HNU Clinic – Nurse Panel
                </footer>
            </main>
        </div>
    );

}<|MERGE_RESOLUTION|>--- conflicted
+++ resolved
@@ -405,13 +405,8 @@
                 <section className="px-4 sm:px-6 py-6 sm:py-8 space-y-10 w-full max-w-6xl mx-auto">
                     {/* My Account */}
                     {profile && (
-<<<<<<< HEAD
-                        <Card className="rounded-2xl shadow-lg hover:shadow-xl transition">
+                        <Card className="rounded-2xl shadow-lg hover:shadow-xl transition mb-10">
                             <CardHeader className="border-b flex flex-col sm:flex-row sm:items-center sm:justify-between gap-3">
-=======
-                        <Card className="rounded-2xl shadow-lg hover:shadow-xl transition mb-10">
-                            <CardHeader className="border-b flex sm:items-center sm:justify-between gap-3">
->>>>>>> 1430eff2
                                 <CardTitle className="text-xl sm:text-2xl font-bold text-green-600">
                                     My Account
                                 </CardTitle>
