--- conflicted
+++ resolved
@@ -176,25 +176,10 @@
 }
 
 model MedDispense {
-<<<<<<< HEAD
-  dispense_id      String          @id @default(dbgenerated("concat('DESP_', (floor((random() * (1000000)::double precision)))::integer)"))
-  med_id           String
-  consultation_id  String?
-  scholar_user_id  String?
-  walk_in_name     String?
-  walk_in_contact  String?
-  walk_in_notes    String?
-  quantity         Int
-  createdAt        DateTime        @default(now())
-  updatedAt        DateTime        @default(now()) @updatedAt
-  dispenseBatches  DispenseBatch[]
-  consultation     Consultation?   @relation(fields: [consultation_id], references: [consultation_id], onDelete: Cascade)
-  med              MedInventory    @relation(fields: [med_id], references: [med_id], onDelete: Cascade)
-  scholar          Users?          @relation("ScholarDispenses", fields: [scholar_user_id], references: [user_id])
-=======
   dispense_id     String          @id @default(dbgenerated("concat('DESP_', (floor((random() * (1000000)::double precision)))::integer)"))
   med_id          String
   consultation_id String?
+  scholar_user_id String?
   walk_in_name    String?
   walk_in_contact String?
   walk_in_notes   String?
@@ -204,7 +189,7 @@
   dispenseBatches DispenseBatch[]
   consultation    Consultation?   @relation(fields: [consultation_id], references: [consultation_id], onDelete: Cascade)
   med             MedInventory    @relation(fields: [med_id], references: [med_id], onDelete: Cascade)
->>>>>>> a2942efa
+  scholar         Users?          @relation("ScholarDispenses", fields: [scholar_user_id], references: [user_id])
 
   @@index([consultation_id])
   @@index([scholar_user_id])
