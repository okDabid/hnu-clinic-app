generator client {
  provider = "prisma-client-js"
}

datasource db {
  provider = "postgresql"
  url      = env("DATABASE_URL")
}

model Clinic {
  clinic_id        String               @id @default(cuid())
  clinic_name      String
  clinic_location  String
  clinic_contactno String
  appointments     Appointment[]
  doctorAvail      DoctorAvailability[]
  medinventory     MedInventory[]
}

model Users {
  user_id             String                @id @unique @default(dbgenerated("concat('USER_', (floor((random() * (1000000)::double precision)))::integer)"))
  username            String                @unique
  password            String
  status              AccountStatus         @default(Active)
  role                Role
  specialization      DoctorSpecialization?
  createdAt           DateTime              @default(now())
  updatedAt           DateTime              @updatedAt
  appointmentsCreated Appointment[]         @relation("CreatedAppointments")
  appointmentsDoctor  Appointment[]         @relation("DoctorAppointments")
  appointmentsPatient Appointment[]         @relation("PatientAppointments")
  consultationsDoctor Consultation[]        @relation("ConsultationDoctor")
  consultationsNurse  Consultation[]        @relation("ConsultationNurse")
  doctorAvail         DoctorAvailability[]
  employee            Employee?
  medcertIssued       MedCert[]             @relation("IssuedCertificates")
  medcertPatient      MedCert[]             @relation("PatientCertificates")
  passwordResetTokens PasswordResetToken[]
  student             Student?
  scholarDispenses    MedDispense[]         @relation("ScholarDispenses")

  @@index([role, status])
  @@index([username])
}

model Student {
  stud_user_id         String        @id @default(dbgenerated("concat('STUD_', (floor((random() * (1000000)::double precision)))::integer)"))
  user_id              String        @unique
  student_id           String        @unique
  fname                String
  mname                String?
  lname                String
  date_of_birth        DateTime?
  gender               Gender?
  program              String?
  contactno            String?       @unique
  address              String?
  allergies            String?
  medical_cond         String?
  emergencyco_name     String?
  emergencyco_num      String?
  emergencyco_relation String?
  status               AccountStatus @default(Active)
  department           Department?
  year_level           YearLevel?
  bloodtype            BloodType?
  email                String?       @unique
  user                 Users         @relation(fields: [user_id], references: [user_id], onDelete: Cascade)
}

model Employee {
  emp_id               String        @id @default(dbgenerated("concat('EMP_', (floor((random() * (1000000)::double precision)))::integer)"))
  user_id              String        @unique
  employee_id          String        @unique
  fname                String
  mname                String?
  lname                String
  date_of_birth        DateTime?
  gender               Gender?
  contactno            String?       @unique
  address              String?
  allergies            String?
  medical_cond         String?
  emergencyco_name     String?
  emergencyco_num      String?
  emergencyco_relation String?
  status               AccountStatus @default(Active)
  bloodtype            BloodType?
  email                String?       @unique
  user                 Users         @relation(fields: [user_id], references: [user_id], onDelete: Cascade)
}

model MedInventory {
  med_id         String          @id @default(dbgenerated("concat('MEDINV_', (floor((random() * (1000000)::double precision)))::integer)"))
  clinic_id      String
  quantity       Int
  item_name      String
  category       MedCategory     @default(Analgesic)
  strength       Float?
  unit           DosageUnit?
  item_type      MedType         @default(Tablet)
  dispenses      MedDispense[]
  clinic         Clinic          @relation(fields: [clinic_id], references: [clinic_id], onDelete: Cascade)
  replenishments Replenishment[]

  @@index([clinic_id, item_name])
}

model Replenishment {
  replenishment_id String          @id @default(dbgenerated("concat('REP_', (floor((random() * (1000000)::double precision)))::integer)"))
  med_id           String
  quantity_added   Int
  date_received    DateTime
  expiry_date      DateTime
  remaining_qty    Int             @default(0)
  DispenseBatch    DispenseBatch[]
  med              MedInventory    @relation(fields: [med_id], references: [med_id], onDelete: Cascade)

  @@index([med_id, expiry_date])
}

model DoctorAvailability {
  availability_id     String    @id @default(dbgenerated("concat('AVAIL_', (floor((random() * (1000000)::double precision)))::integer)"))
  doctor_user_id      String
  clinic_id           String
  available_date      DateTime
  available_timestart DateTime
  available_timeend   DateTime
  archivedAt          DateTime?
<<<<<<< HEAD
  clinic              Clinic   @relation(fields: [clinic_id], references: [clinic_id], onDelete: Cascade)
  doctor              Users    @relation(fields: [doctor_user_id], references: [user_id], onDelete: Cascade)
=======
  clinic              Clinic    @relation(fields: [clinic_id], references: [clinic_id], onDelete: Cascade)
  doctor              Users     @relation(fields: [doctor_user_id], references: [user_id], onDelete: Cascade)
>>>>>>> 7f7bfe45

  @@index([doctor_user_id, available_date])
  @@index([clinic_id, available_date])
}

model Appointment {
  appointment_id        String            @id @default(dbgenerated("concat('APT_', (floor((random() * (1000000)::double precision)))::integer)"))
  patient_user_id       String
  clinic_id             String
  doctor_user_id        String
  created_by_user_id    String?
  appointment_date      DateTime
  appointment_timestart DateTime
  appointment_timeend   DateTime
  remarks               String?
  service_type          ServiceType?
  status                AppointmentStatus
  createdAt             DateTime          @default(now())
  updatedAt             DateTime          @updatedAt
  clinic                Clinic            @relation(fields: [clinic_id], references: [clinic_id], onDelete: Cascade)
  createdBy             Users?            @relation("CreatedAppointments", fields: [created_by_user_id], references: [user_id])
  doctor                Users             @relation("DoctorAppointments", fields: [doctor_user_id], references: [user_id], onDelete: Cascade)
  patient               Users             @relation("PatientAppointments", fields: [patient_user_id], references: [user_id], onDelete: Cascade)
  consultation          Consultation?

  @@unique([doctor_user_id, appointment_timestart, appointment_timeend])
  @@index([doctor_user_id, appointment_date, status])
  @@index([patient_user_id, appointment_date, status])
}

model Consultation {
  consultation_id String        @id @default(dbgenerated("concat('CON_', (floor((random() * (1000000)::double precision)))::integer)"))
  appointment_id  String?       @unique
  doctor_user_id  String?
  nurse_user_id   String?
  reason_of_visit String?
  findings        String?
  diagnosis       String?
  createdAt       DateTime      @default(now())
  updatedAt       DateTime      @updatedAt
  appointment     Appointment?  @relation(fields: [appointment_id], references: [appointment_id], onDelete: Cascade)
  doctor          Users?        @relation("ConsultationDoctor", fields: [doctor_user_id], references: [user_id])
  nurse           Users?        @relation("ConsultationNurse", fields: [nurse_user_id], references: [user_id])
  medcerts        MedCert[]
  dispenses       MedDispense[]
}

model MedDispense {
  dispense_id     String          @id @default(dbgenerated("concat('DESP_', (floor((random() * (1000000)::double precision)))::integer)"))
  med_id          String
  consultation_id String?
  scholar_user_id String?
  walk_in_name    String?
  walk_in_contact String?
  walk_in_notes   String?
  quantity        Int
  createdAt       DateTime        @default(now())
  updatedAt       DateTime        @default(now()) @updatedAt
  dispenseBatches DispenseBatch[]
  consultation    Consultation?   @relation(fields: [consultation_id], references: [consultation_id], onDelete: Cascade)
  med             MedInventory    @relation(fields: [med_id], references: [med_id], onDelete: Cascade)
  scholar         Users?          @relation("ScholarDispenses", fields: [scholar_user_id], references: [user_id])

  @@index([consultation_id])
  @@index([scholar_user_id])
}

model DispenseBatch {
  id               String        @id @default(dbgenerated("concat('DESBATCH_', (floor((random() * (1000000)::double precision)))::integer)"))
  dispense_id      String
  replenishment_id String
  quantity_used    Int
  dispense         MedDispense   @relation(fields: [dispense_id], references: [dispense_id], onDelete: Cascade)
  replenishment    Replenishment @relation(fields: [replenishment_id], references: [replenishment_id], onDelete: Cascade)
}

model PasswordResetToken {
  id        String   @id @default(cuid())
  userId    String
  token     String   @unique
  expiresAt DateTime
  contact   String
  createdAt DateTime @default(now())
  type      String   @default("EMAIL")
  verified  Boolean  @default(false)
  user      Users    @relation(fields: [userId], references: [user_id], onDelete: Cascade)

  @@index([contact, type])
  @@index([userId])
}

model MedCert {
  certificate_id    String        @id @default(dbgenerated("concat('MEDCERT_', (floor((random() * (1000000)::double precision)))::integer)"))
  consultation_id   String
  patient_user_id   String
  issued_by_user_id String?
  issue_date        DateTime
  valid_until       DateTime
  status            MedcertStatus
  createdAt         DateTime      @default(now())
  updatedAt         DateTime      @updatedAt
  consultation      Consultation  @relation(fields: [consultation_id], references: [consultation_id], onDelete: Cascade)
  issuedBy          Users?        @relation("IssuedCertificates", fields: [issued_by_user_id], references: [user_id])
  patient           Users         @relation("PatientCertificates", fields: [patient_user_id], references: [user_id], onDelete: Cascade)
}

enum Gender {
  Male
  Female
}

enum AccountStatus {
  Active
  Inactive
}

enum MedcertStatus {
  Valid
  Expired
}

enum Role {
  NURSE
  DOCTOR
  SCHOLAR
  PATIENT
  ADMIN
}

enum AppointmentStatus {
  Pending
  Approved
  Moved
  Cancelled
  Completed
}

enum ServiceType {
  Consultation
  Dental
  Assessment
  Other
}

enum MedCategory {
  Analgesic
  Antibiotic
  Antiviral
  Antifungal
  Antiparasitic
  Antihistamine
  Antacid
  Antidiabetic
  Cardiovascular
  Psychiatric
  Supplement
  Other
}

enum DosageUnit {
  mg
  mcg
  g
  ml
  IU
}

enum MedType {
  Tablet
  Capsule
  Caplet
  Syrup
  Suspension
  Solution
}

enum Department {
  EDUCATION
  ARTS_AND_SCIENCES
  BUSINESS_AND_ACCOUNTANCY
  ENGINEERING_AND_COMPUTER_STUDIES
  HEALTH_SCIENCES
  LAW
  BASIC_EDUCATION
}

enum YearLevel {
  FIRST_YEAR
  SECOND_YEAR
  THIRD_YEAR
  FOURTH_YEAR
  FIFTH_YEAR
  KINDERGARTEN
  ELEMENTARY
  JUNIOR_HIGH
  SENIOR_HIGH
}

enum BloodType {
  A_POS
  A_NEG
  B_POS
  B_NEG
  AB_POS
  AB_NEG
  O_POS
  O_NEG
}

enum DoctorSpecialization {
  Physician
  Dentist
}<|MERGE_RESOLUTION|>--- conflicted
+++ resolved
@@ -127,13 +127,8 @@
   available_timestart DateTime
   available_timeend   DateTime
   archivedAt          DateTime?
-<<<<<<< HEAD
-  clinic              Clinic   @relation(fields: [clinic_id], references: [clinic_id], onDelete: Cascade)
-  doctor              Users    @relation(fields: [doctor_user_id], references: [user_id], onDelete: Cascade)
-=======
   clinic              Clinic    @relation(fields: [clinic_id], references: [clinic_id], onDelete: Cascade)
   doctor              Users     @relation(fields: [doctor_user_id], references: [user_id], onDelete: Cascade)
->>>>>>> 7f7bfe45
 
   @@index([doctor_user_id, available_date])
   @@index([clinic_id, available_date])
